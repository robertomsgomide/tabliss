import { RotatingCache } from "../../../hooks";
import { API } from "../../types";

<<<<<<< HEAD
type By = 'official' | 'collections' | 'search' | 'topics';
=======
type By = "official" | "collections" | "search";
>>>>>>> 027139e7

export interface Data {
  by: By;
  collections: string;
  featured: boolean;
  search: string;
  topics: string;
  timeout: number;
}

export interface Image {
  data: Blob;
  image_link: string;
  location_title?: string;
  user_name: string;
  user_link: string;
}

type Cache = RotatingCache<Image>;

export type Props = API<Data, Cache>;

export const defaultData: Data = {
  by: "official",
  collections: "",
  featured: false,
<<<<<<< HEAD
  search: '',
  topics: '',
=======
  search: "",
>>>>>>> 027139e7
  timeout: 900,
};<|MERGE_RESOLUTION|>--- conflicted
+++ resolved
@@ -1,11 +1,7 @@
 import { RotatingCache } from "../../../hooks";
 import { API } from "../../types";
 
-<<<<<<< HEAD
-type By = 'official' | 'collections' | 'search' | 'topics';
-=======
-type By = "official" | "collections" | "search";
->>>>>>> 027139e7
+type By = "official" | "collections" | "search" | "topics";
 
 export interface Data {
   by: By;
@@ -32,11 +28,7 @@
   by: "official",
   collections: "",
   featured: false,
-<<<<<<< HEAD
-  search: '',
-  topics: '',
-=======
   search: "",
->>>>>>> 027139e7
+  topics: "",
   timeout: 900,
 };