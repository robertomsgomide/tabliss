import React, { FC } from "react";

import { Props, defaultData } from "./types";
import { DebounceInput } from "../../shared";

const UnsplashSettings: FC<Props> = ({ data = defaultData, setData }) => (
  <div className="UnsplashSettings">
    <label>
      Show a new photo
      <select
        value={data.timeout}
        onChange={(event) =>
          setData({ ...data, timeout: Number(event.target.value) })
        }
      >
        <option value="0">Every new tab</option>
        <option value="300">Every 5 minutes</option>
        <option value="900">Every 15 minutes</option>
        <option value="3600">Every hour</option>
        <option value="86400">Every day</option>
        <option value={Number.MAX_SAFE_INTEGER}>Pause</option>
      </select>
    </label>

    <label>
      <input
        type="radio"
        checked={data.by === "official"}
        onChange={() => setData({ ...data, by: "official" })}
      />{" "}
      Official collection
    </label>

    <label>
      <input
        type="radio"
        checked={data.by === "collections"}
        onChange={() => setData({ ...data, by: "collections" })}
      />{" "}
      Custom collection
    </label>

    {data.by === "collections" && (
      <label>
        Collection
        <DebounceInput
          type="text"
          value={data.collections}
          placeholder="Collection ID number"
          onChange={(value) => setData({ ...data, collections: value })}
          wait={500}
        />
      </label>
    )}

    <label>
      <input
        type="radio"
<<<<<<< HEAD
        checked={data.by === 'topics'}
        onChange={() => setData({ ...data, by: 'topics' })}
      />{' '}
      Custom topic
    </label>

    {data.by === 'topics' && (
      <label>
        Topic
        <DebounceInput
          type="text"
          value={data.topics}
          placeholder="Topic ID number"
          onChange={value => setData({ ...data, topics: value })}
          wait={500}
        />
      </label>
    )}

    <label>
      <input
        type="radio"
        checked={data.by === 'search'}
        onChange={() => setData({ ...data, by: 'search' })}
      />{' '}
=======
        checked={data.by === "search"}
        onChange={() => setData({ ...data, by: "search" })}
      />{" "}
>>>>>>> 027139e7
      Custom search
    </label>

    {data.by === "search" && (
      <div>
        <label>
          Tags
          <DebounceInput
            type="text"
            value={data.search}
            placeholder="Try landscapes or animals..."
            onChange={(value) => setData({ ...data, search: value })}
            wait={500}
          />
        </label>

        <label>
          <input
            type="checkbox"
            checked={data.featured}
            onChange={(event) => setData({ ...data, featured: !data.featured })}
          />{" "}
          Only featured images
        </label>
      </div>
    )}
  </div>
);

export default UnsplashSettings;<|MERGE_RESOLUTION|>--- conflicted
+++ resolved
@@ -56,14 +56,13 @@
     <label>
       <input
         type="radio"
-<<<<<<< HEAD
-        checked={data.by === 'topics'}
-        onChange={() => setData({ ...data, by: 'topics' })}
-      />{' '}
+        checked={data.by === "topics"}
+        onChange={() => setData({ ...data, by: "topics" })}
+      />{" "}
       Custom topic
     </label>
 
-    {data.by === 'topics' && (
+    {data.by === "topics" && (
       <label>
         Topic
         <DebounceInput
@@ -79,14 +78,9 @@
     <label>
       <input
         type="radio"
-        checked={data.by === 'search'}
-        onChange={() => setData({ ...data, by: 'search' })}
-      />{' '}
-=======
         checked={data.by === "search"}
         onChange={() => setData({ ...data, by: "search" })}
       />{" "}
->>>>>>> 027139e7
       Custom search
     </label>
 
