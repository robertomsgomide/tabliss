export default [
  {
    key: "inspire",
    name: "Inspiring",
  },
  {
    key: "management",
    name: "Management",
  },
  {
    key: "sports",
    name: "Sports",
  },
  {
    key: "life",
    name: "Life",
  },
  {
    key: "funny",
    name: "Funny",
  },
  {
    key: "love",
    name: "Love",
  },
  {
    key: "art",
    name: "Art",
  },
  {
    key: "students",
    name: "Students",
  },
  {
<<<<<<< HEAD
    key: 'bible',
    name: 'Bible Verses',
  },
  {
    key: 'developerexcuses',
    name: 'Developer Excuses',
=======
    key: "developerexcuses",
    name: "Developer Excuses",
>>>>>>> 2572669c
  },
];<|MERGE_RESOLUTION|>--- conflicted
+++ resolved
@@ -32,16 +32,11 @@
     name: "Students",
   },
   {
-<<<<<<< HEAD
-    key: 'bible',
-    name: 'Bible Verses',
+    key: "developerexcuses",
+    name: "Developer Excuses",
   },
   {
-    key: 'developerexcuses',
-    name: 'Developer Excuses',
-=======
-    key: "developerexcuses",
-    name: "Developer Excuses",
->>>>>>> 2572669c
+    key: "bible",
+    name: "Bible Verses",
   },
 ];