--- conflicted
+++ resolved
@@ -35,16 +35,10 @@
 
   private attach() {
     if (this.props.input) {
-<<<<<<< HEAD
-      this.timeOut = setTimeout(() => {
-        location.reload();
-      }, this.props.input * 60000);
-=======
       this.timeOut = setTimeout(
         () => location.reload(),
         this.props.input * 60000
       );
->>>>>>> 5e18aed6
     }
   }
 }
