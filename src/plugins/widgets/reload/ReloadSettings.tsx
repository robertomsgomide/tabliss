import * as React from 'react';
import { Settings } from '../../interfaces';

interface Props {
  input?: number;
  onChange: (settings: Settings) => void;
}

<<<<<<< HEAD
const ReloadSettings: React.StatelessComponent<Props> = ({
  input = 1,
  onChange,
}) => {
=======
const ReloadSettings: React.StatelessComponent<Props> = ({ input = 15, onChange }) => {
>>>>>>> 5e18aed6
  return (
    <div className="ReloadSettings">
      <label>
        Time between refreshes (minutes)
        <input
          type="number"
          min="1"
          max="300"
          value={input}
          onChange={event => onChange({ input: event.target.value })}
        />
      </label>
    </div>
  );
};

export default ReloadSettings;<|MERGE_RESOLUTION|>--- conflicted
+++ resolved
@@ -6,14 +6,10 @@
   onChange: (settings: Settings) => void;
 }
 
-<<<<<<< HEAD
 const ReloadSettings: React.StatelessComponent<Props> = ({
-  input = 1,
+  input = 15,
   onChange,
 }) => {
-=======
-const ReloadSettings: React.StatelessComponent<Props> = ({ input = 15, onChange }) => {
->>>>>>> 5e18aed6
   return (
     <div className="ReloadSettings">
       <label>
