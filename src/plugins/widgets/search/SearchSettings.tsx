import * as React from 'react';
import { Engine, Settings } from './interfaces';
const engines: Engine[] = require('./engines.json');

const MAX_QUANTITY = 20;

interface Props extends Settings {
  onChange: (settings: Settings) => void;
}

const SearchSettings: React.StatelessComponent<Props> = ({
  searchEngine = 'google',
  placeholder = '',
  suggestionsEngine = 'google',
  suggestionsQuantity = 4,
  onChange,
}) => (
  <div className="SearchSettings">
    <label>
      Placeholder
      <input
        type="text"
        value={placeholder}
        onChange={event => onChange({ placeholder: event.target.value })}
        placeholder="Type to search"
      />
    </label>

    <label>
      Search Provider
      <select onChange={event => onChange({ searchEngine: event.target.value })} value={searchEngine}>
        {engines.map(({ key, name }) =>
          <option key={key} value={key}>{name}</option>
        )}
      </select>
    </label>

    <label>
      Suggestions Provider
      <select onChange={event => onChange({ suggestionsEngine: event.target.value })} value={suggestionsEngine}>
        <option key="off" value="">Off</option>
        {engines
          .filter(({ suggest_url }) => Boolean(suggest_url))
          .map(({ key, name }) => <option key={key} value={key}>{name}</option>)
        }
      </select>
    </label>

<<<<<<< HEAD
    {
      suggestionsEngine !== 'off' &&
        <label>
          Quantity
          <input
            type="number"
            min="1"
            max={MAX_QUANTITY}
            value={suggestionsQuantity}
            onChange={event =>  onChange({ suggestionsQuantity: Number(event.target.value) })}
          />
        </label>
    }
=======
    {suggestionsEngine && (
      <label>
        Suggestion Quanitity
        <input
          type="number"
          min="1"
          max={MAX_QUANTITY}
          value={suggestionsQuantity}
          onChange={event =>  onChange({ suggestionsQuantity: Number(event.target.value) })}
        />
      </label>
    )}
>>>>>>> d428c2ad
  </div>
);

export default SearchSettings;<|MERGE_RESOLUTION|>--- conflicted
+++ resolved
@@ -46,21 +46,6 @@
       </select>
     </label>
 
-<<<<<<< HEAD
-    {
-      suggestionsEngine !== 'off' &&
-        <label>
-          Quantity
-          <input
-            type="number"
-            min="1"
-            max={MAX_QUANTITY}
-            value={suggestionsQuantity}
-            onChange={event =>  onChange({ suggestionsQuantity: Number(event.target.value) })}
-          />
-        </label>
-    }
-=======
     {suggestionsEngine && (
       <label>
         Suggestion Quanitity
@@ -73,7 +58,6 @@
         />
       </label>
     )}
->>>>>>> d428c2ad
   </div>
 );
 
