import React, { FC } from 'react';

import { engines } from './engines';
import { Props, defaultData } from './types';

const MAX_QUANTITY = 20;

<<<<<<< HEAD
const SearchSettings: FC<Props> = ({ data = defaultData, setData }) => (
=======
const SearchSettings: React.StatelessComponent<Props> = ({
  searchEngine = 'google',
  placeholder = '',
  suggestionsEngine = '',
  suggestionsQuantity = 4,
  onChange,
}) => (
>>>>>>> 4a08034c
  <div className="SearchSettings">
    <label>
      Placeholder
      <input
        type="text"
        value={data.placeholder}
        onChange={event =>
          setData({ ...data, placeholder: event.target.value })
        }
        placeholder="Type to search"
      />
    </label>

    <label>
      Search Provider
      <select
        onChange={event =>
          setData({ ...data, searchEngine: event.target.value })
        }
        value={data.searchEngine}
      >
        {engines.map(({ key, name }) => (
          <option key={key} value={key}>
            {name}
          </option>
        ))}
      </select>
    </label>

<<<<<<< HEAD
    <label>
      Suggestions Provider
      <select
        onChange={event =>
          setData({ ...data, suggestionsEngine: event.target.value })
        }
        value={data.suggestionsEngine}
      >
        <option key="off" value="">
          Off
        </option>
        {engines
          .filter(({ suggest_url }) => Boolean(suggest_url))
          .map(({ key, name }) => (
            <option key={key} value={key}>
              {name}
            </option>
          ))}
      </select>
    </label>
=======
    {process.env.BUILD_TARGET !== 'firefox' && (
      <label>
        Suggestions Provider
        <select onChange={event => onChange({ suggestionsEngine: event.target.value })} value={suggestionsEngine}>
          <option key="off" value="">Off</option>
          {engines
            .filter(({ suggest_url }) => Boolean(suggest_url))
            .map(({ key, name }) => <option key={key} value={key}>{name}</option>)
          }
        </select>
      </label>
    )}
>>>>>>> 4a08034c

    {data.suggestionsEngine && (
      <label>
        Suggestion Quanitity
        <input
          type="number"
          min="1"
          max={MAX_QUANTITY}
          value={data.suggestionsQuantity}
          onChange={event =>
            setData({
              ...data,
              suggestionsQuantity: Number(event.target.value),
            })
          }
        />
      </label>
    )}
  </div>
);

export default SearchSettings;<|MERGE_RESOLUTION|>--- conflicted
+++ resolved
@@ -5,17 +5,7 @@
 
 const MAX_QUANTITY = 20;
 
-<<<<<<< HEAD
 const SearchSettings: FC<Props> = ({ data = defaultData, setData }) => (
-=======
-const SearchSettings: React.StatelessComponent<Props> = ({
-  searchEngine = 'google',
-  placeholder = '',
-  suggestionsEngine = '',
-  suggestionsQuantity = 4,
-  onChange,
-}) => (
->>>>>>> 4a08034c
   <div className="SearchSettings">
     <label>
       Placeholder
@@ -45,41 +35,28 @@
       </select>
     </label>
 
-<<<<<<< HEAD
-    <label>
-      Suggestions Provider
-      <select
-        onChange={event =>
-          setData({ ...data, suggestionsEngine: event.target.value })
-        }
-        value={data.suggestionsEngine}
-      >
-        <option key="off" value="">
-          Off
-        </option>
-        {engines
-          .filter(({ suggest_url }) => Boolean(suggest_url))
-          .map(({ key, name }) => (
-            <option key={key} value={key}>
-              {name}
-            </option>
-          ))}
-      </select>
-    </label>
-=======
     {process.env.BUILD_TARGET !== 'firefox' && (
       <label>
         Suggestions Provider
-        <select onChange={event => onChange({ suggestionsEngine: event.target.value })} value={suggestionsEngine}>
-          <option key="off" value="">Off</option>
+        <select
+          onChange={event =>
+            setData({ ...data, suggestionsEngine: event.target.value })
+          }
+          value={data.suggestionsEngine}
+        >
+          <option key="off" value="">
+            Off
+          </option>
           {engines
             .filter(({ suggest_url }) => Boolean(suggest_url))
-            .map(({ key, name }) => <option key={key} value={key}>{name}</option>)
-          }
+            .map(({ key, name }) => (
+              <option key={key} value={key}>
+                {name}
+              </option>
+            ))}
         </select>
       </label>
     )}
->>>>>>> 4a08034c
 
     {data.suggestionsEngine && (
       <label>
