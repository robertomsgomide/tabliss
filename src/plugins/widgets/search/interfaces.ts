export interface Engine {
  key: string;
  name: string;
  search_url: string;
}

export interface Settings {
  searchEngine?: string;
  placeholder?: string;
<<<<<<< HEAD
  suggestionsEngine?: boolean; // suggestions active, i would have created and object but it doesn't really update (only on page reload)
  quantity?: number; // suggestions quantity
=======
  suggestionsActive?: boolean; // I would have created an object but it doesn't really update (only on page reload)
  suggestionsQuantity?: number;
>>>>>>> 28e29c82
}<|MERGE_RESOLUTION|>--- conflicted
+++ resolved
@@ -2,16 +2,12 @@
   key: string;
   name: string;
   search_url: string;
+  suggestions_url?: string;
 }
 
 export interface Settings {
   searchEngine?: string;
   placeholder?: string;
-<<<<<<< HEAD
-  suggestionsEngine?: boolean; // suggestions active, i would have created and object but it doesn't really update (only on page reload)
-  quantity?: number; // suggestions quantity
-=======
-  suggestionsActive?: boolean; // I would have created an object but it doesn't really update (only on page reload)
+  suggestionsEngine?: string; // I would have created an object but it doesn't really update (only on page reload)
   suggestionsQuantity?: number;
->>>>>>> 28e29c82
 }