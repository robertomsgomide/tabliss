--- conflicted
+++ resolved
@@ -18,25 +18,10 @@
     setShow(ready);
   }, [ready]);
 
-<<<<<<< HEAD
+  const focus = useValue(db, "focus");
   // TODO: Consider passing display in via prop
   const background = useValue(db, "background");
   const { blur, luminosity = 0 } = background.display;
-=======
-  const background = useSelector((state) =>
-    state.data.backgrounds.find((plugin) => plugin.active),
-  );
-
-  if (!background) {
-    return null;
-  }
-
-  const focus = useSelector((state) => state.ui.focus);
-
-  const {
-    display: { blur, luminosity },
-  } = background;
->>>>>>> 1417ef21
 
   style = { ...style };
 
